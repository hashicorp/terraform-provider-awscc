--- conflicted
+++ resolved
@@ -10,12 +10,6 @@
 
 env:
   GOPROXY: https://proxy.golang.org/
-<<<<<<< HEAD
-  PROTOCOL_VERSION: "6.0"
-  PROTOCOL_VERSIONS: "6.0"
-=======
-  SIGNER: interim_signing_subkey_7685B676
->>>>>>> 3b62496d
 
 jobs:
   Release:
@@ -37,11 +31,7 @@
       - uses: hashicorp/setup-hc-releases@v1
         with:
           github-token: ${{ secrets.HC_RELEASES_TOKEN }}
-<<<<<<< HEAD
-=======
-          signer: ${{ env.SIGNER }}
           version: 0.11.4
->>>>>>> 3b62496d
       - uses: hashicorp/setup-signore@v2
         with:
           github-token: ${{ secrets.SETUP_SIGNORE_GITHUB_TOKEN }}
