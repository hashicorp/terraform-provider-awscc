TEST?=./...
TEST_COUNT?=1
PKG_NAME=internal/aws/...
ACCTEST_TIMEOUT?=180m
ACCTEST_PARALLELISM?=20

default: build

.PHONY: all build data-sources default docs golangci-lint lint resources schemas test testacc tools

all: schemas resources build

build:
	go install

data-sources:
	rm -f internal/*/*/*_data_source_gen.go
	rm -f internal/*/*/*_data_source_gen_test.go
	go generate internal/provider/plural_data_sources.go
	# TODO: Generate Singular Data Sources

resources:
	rm -f internal/*/*/*_gen.go
	rm -f internal/*/*/*_gen_test.go
	go generate internal/provider/resources.go

schemas:
	go generate internal/provider/schemas.go

test:
	go test $(TEST) $(TESTARGS) -timeout=5m

# make testacc PKG_NAME=internal/aws/logs TESTARGS='-run=TestAccAWSLogsLogGroup_basic'
testacc:
	TF_ACC=1 go test ./$(PKG_NAME) -v -count $(TEST_COUNT) -parallel $(ACCTEST_PARALLELISM) $(TESTARGS) -timeout $(ACCTEST_TIMEOUT)

lint: golangci-lint importlint

golangci-lint:
	@golangci-lint run ./internal/...

importlint:
	@impi --local . --scheme stdThirdPartyLocal --ignore-generated=true ./...

tools:
	cd tools && go install github.com/golangci/golangci-lint/cmd/golangci-lint
<<<<<<< HEAD
	cd tools && go install github.com/hashicorp/terraform-plugin-docs/cmd/tfplugindocs

docs:
	@tfplugindocs generate
=======
	cd tools && go install github.com/pavius/impi/cmd/impi
>>>>>>> dcc3138b
<|MERGE_RESOLUTION|>--- conflicted
+++ resolved
@@ -44,11 +44,8 @@
 
 tools:
 	cd tools && go install github.com/golangci/golangci-lint/cmd/golangci-lint
-<<<<<<< HEAD
 	cd tools && go install github.com/hashicorp/terraform-plugin-docs/cmd/tfplugindocs
 
 docs:
 	@tfplugindocs generate
-=======
-	cd tools && go install github.com/pavius/impi/cmd/impi
->>>>>>> dcc3138b
+	cd tools && go install github.com/pavius/impi/cmd/impi