--- conflicted
+++ resolved
@@ -1,12 +1,5 @@
 // Copyright (c) HashiCorp, Inc.
 // SPDX-License-Identifier: MPL-2.0
-
-<<<<<<< HEAD
-=======
-// Package main provides functionality for building and processing Terraform provider components.
-// This file contains make build orchestration and error handling for schema generation,
-// resource creation, and data source generation.
->>>>>>> 8392751c
 package main
 
 import (
