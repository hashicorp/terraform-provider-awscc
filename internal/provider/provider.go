// Copyright (c) HashiCorp, Inc.
// SPDX-License-Identifier: MPL-2.0

package provider

import (
	"context"
	"fmt"
	"time"

	"github.com/aws/aws-sdk-go-v2/feature/ec2/imds"
	"github.com/aws/aws-sdk-go-v2/service/cloudcontrol"
	awsbase "github.com/hashicorp/aws-sdk-go-base/v2"
	basediag "github.com/hashicorp/aws-sdk-go-base/v2/diag"
	baselogging "github.com/hashicorp/aws-sdk-go-base/v2/logging"
	"github.com/hashicorp/terraform-plugin-framework-jsontypes/jsontypes"
	"github.com/hashicorp/terraform-plugin-framework-validators/stringvalidator"
	"github.com/hashicorp/terraform-plugin-framework/datasource"
	"github.com/hashicorp/terraform-plugin-framework/diag"
	"github.com/hashicorp/terraform-plugin-framework/list"
	"github.com/hashicorp/terraform-plugin-framework/provider"
	"github.com/hashicorp/terraform-plugin-framework/provider/schema"
	"github.com/hashicorp/terraform-plugin-framework/resource"
	"github.com/hashicorp/terraform-plugin-framework/schema/validator"
	"github.com/hashicorp/terraform-plugin-framework/types"
	"github.com/hashicorp/terraform-provider-awscc/internal/flex"
	"github.com/hashicorp/terraform-provider-awscc/internal/registry"
	cctypes "github.com/hashicorp/terraform-provider-awscc/internal/types"
)

const (
	defaultMaxRetries         = 25
	defaultAssumeRoleDuration = 1 * time.Hour
)

// providerData is returned from the provider's Configure method and
// is passed to each resource and data source in their Configure methods.
type providerData struct {
	accountID   string
	ccAPIClient *cloudcontrol.Client
	logger      baselogging.Logger
	partitionID string
	region      string
	roleARN     string
}

func (p *providerData) AccountID(_ context.Context) string {
	return p.accountID
}

func (p *providerData) CloudControlAPIClient(_ context.Context) *cloudcontrol.Client {
	return p.ccAPIClient
}

func (p *providerData) Region(_ context.Context) string {
	return p.region
}

func (p *providerData) PartitionID(_ context.Context) string {
	return p.partitionID
}

func (p *providerData) RegisterLogger(ctx context.Context) context.Context {
	return baselogging.RegisterLogger(ctx, p.logger)
}

func (p *providerData) RoleARN(_ context.Context) string {
	return p.roleARN
}

type ccProvider struct {
	providerData *providerData // Used in acceptance tests.
}

func New() provider.Provider {
	return &ccProvider{}
}

// ProviderData is used in acceptance testing to get access to configured API client etc.
func (p *ccProvider) ProviderData() any {
	return p.providerData
}

func (p *ccProvider) Metadata(ctx context.Context, request provider.MetadataRequest, response *provider.MetadataResponse) {
	response.TypeName = "awscc"
	response.Version = Version
}

func (p *ccProvider) Schema(ctx context.Context, request provider.SchemaRequest, response *provider.SchemaResponse) {
	response.Schema = schema.Schema{
		Attributes: map[string]schema.Attribute{
			"access_key": schema.StringAttribute{
				Description: "This is the AWS access key. It must be provided, but it can also be sourced from the `AWS_ACCESS_KEY_ID` environment variable, or via a shared credentials file if `profile` is specified.",
				Optional:    true,
			},
			"assume_role": schema.SingleNestedAttribute{
				Attributes: map[string]schema.Attribute{
					"duration": schema.StringAttribute{
						CustomType:  cctypes.DurationType,
						Description: "The duration, between 15 minutes and 12 hours, of the role session. Valid time units are ns, us (or µs), ms, s, h, or m.",
						Optional:    true,
					},
					"external_id": schema.StringAttribute{
						Description: "External identifier to use when assuming the role.",
						Optional:    true,
					},
					"policy": schema.StringAttribute{
						CustomType:  jsontypes.ExactType{},
						Description: "IAM policy in JSON format to use as a session policy. The effective permissions for the session will be the intersection between this polcy and the role's policies.",
						Optional:    true,
					},
					"policy_arns": schema.ListAttribute{
						ElementType: cctypes.ARNType,
						Description: "Amazon Resource Names (ARNs) of IAM Policies to use as managed session policies. The effective permissions for the session will be the intersection between these polcy and the role's policies.",
						Optional:    true,
					},
					"role_arn": schema.StringAttribute{
						CustomType:  cctypes.ARNType,
						Description: "Amazon Resource Name (ARN) of the IAM Role to assume.",
						Required:    true,
					},
					"session_name": schema.StringAttribute{
						Description: "Session name to use when assuming the role.",
						Optional:    true,
					},
					"tags": schema.MapAttribute{
						ElementType: types.StringType,
						Description: "Map of assume role session tags.",
						Optional:    true,
					},
					"transitive_tag_keys": schema.SetAttribute{
						ElementType: types.StringType,
						Description: "Set of assume role session tag keys to pass to any subsequent sessions.",
						Optional:    true,
					},
				},
				Optional:    true,
				Description: "An `assume_role` block (documented below). Only one `assume_role` block may be in the configuration.",
			},
			"assume_role_with_web_identity": schema.SingleNestedAttribute{
				Attributes: map[string]schema.Attribute{
					"duration": schema.StringAttribute{
						CustomType:  cctypes.DurationType,
						Description: "The duration, between 15 minutes and 12 hours, of the role session. Valid time units are ns, us (or µs), ms, s, h, or m.",
						Optional:    true,
					},
					"policy": schema.StringAttribute{
						CustomType:  jsontypes.ExactType{},
						Description: "IAM policy in JSON format to use as a session policy. The effective permissions for the session will be the intersection between this polcy and the role's policies.",
						Optional:    true,
					},
					"policy_arns": schema.ListAttribute{
						ElementType: cctypes.ARNType,
						Description: "Amazon Resource Names (ARNs) of IAM Policies to use as managed session policies. The effective permissions for the session will be the intersection between these polcy and the role's policies.",
						Optional:    true,
					},
					"role_arn": schema.StringAttribute{
						CustomType:  cctypes.ARNType,
						Description: "Amazon Resource Name (ARN) of the IAM Role to assume. Can also be set with the environment variable `AWS_ROLE_ARN`.",
						Required:    true,
					},
					"session_name": schema.StringAttribute{
						Description: "Session name to use when assuming the role. Can also be set with the environment variable `AWS_ROLE_SESSION_NAME`.",
						Optional:    true,
					},
					"web_identity_token": schema.StringAttribute{
						Description: "The value of a web identity token from an OpenID Connect (OIDC) or OAuth provider. One of `web_identity_token` or `web_identity_token_file` is required.",
						Optional:    true,
						Validators: []validator.String{
							stringvalidator.LengthBetween(4, 20000),
						},
					},
					"web_identity_token_file": schema.StringAttribute{
						Description: "File containing a web identity token from an OpenID Connect (OIDC) or OAuth provider. Can also be set with the  environment variable`AWS_WEB_IDENTITY_TOKEN_FILE`. One of `web_identity_token_file` or `web_identity_token` is required.",
						Optional:    true,
					},
				},
				Optional:    true,
				Description: "An `assume_role_with_web_identity` block (documented below). Only one `assume_role_with_web_identity` block may be in the configuration.",
			},
			"endpoints": schema.SingleNestedAttribute{
				Attributes: map[string]schema.Attribute{
					"cloudcontrolapi": schema.StringAttribute{
						Optional:    true,
						Description: "Use this to override the default Cloud Control API service endpoint URL",
					},
					"iam": schema.StringAttribute{
						Optional:    true,
						Description: "Use this to override the default IAM service endpoint URL",
					},
					"sso": schema.StringAttribute{
						Optional:    true,
						Description: "Use this to override the default SSO service endpoint URL",
					},
					"sts": schema.StringAttribute{
						Optional:    true,
						Description: "Use this to override the default STS service endpoint URL",
					},
				},
				Optional:    true,
				Description: "An `endpoints` block (documented below). Only one `endpoints` block may be in the configuration.",
			},
			"http_proxy": schema.StringAttribute{
				Description: "URL of a proxy to use for HTTP requests when accessing the AWS API. Can also be set using the `HTTP_PROXY` or `http_proxy` environment variables.",
				Optional:    true,
			},
			"https_proxy": schema.StringAttribute{
				Description: "URL of a proxy to use for HTTPS requests when accessing the AWS API. Can also be set using the `HTTPS_PROXY` or `https_proxy` environment variables.",
				Optional:    true,
			},
			"insecure": schema.BoolAttribute{
				Description: "Explicitly allow the provider to perform \"insecure\" SSL requests. If not set, defaults to `false`.",
				Optional:    true,
			},
			"max_retries": schema.Int64Attribute{
				Description: fmt.Sprintf("The maximum number of times an AWS API request is retried on failure. If not set, defaults to %d.", defaultMaxRetries),
				Optional:    true,
			},
			"no_proxy": schema.StringAttribute{
				Description: "Comma-separated list of hosts that should not use HTTP or HTTPS proxies. Can also be set using the `NO_PROXY` or `no_proxy` environment variables.",
				Optional:    true,
			},
			"profile": schema.StringAttribute{
				Description: "This is the AWS profile name as set in the shared credentials file.",
				Optional:    true,
			},
			"region": schema.StringAttribute{
				Description: "This is the AWS region. It must be provided, but it can also be sourced from the `AWS_DEFAULT_REGION` environment variables, via a shared config file, or from the EC2 Instance Metadata Service if used.",
				Optional:    true,
			},
			"role_arn": schema.StringAttribute{
				CustomType:  cctypes.ARNType,
				Description: "Amazon Resource Name of the AWS CloudFormation service role that is used on your behalf to perform operations.",
				Optional:    true,
			},
			"secret_key": schema.StringAttribute{
				Description: "This is the AWS secret key. It must be provided, but it can also be sourced from the `AWS_SECRET_ACCESS_KEY` environment variable, or via a shared credentials file if `profile` is specified.",
				Optional:    true,
			},
			"shared_config_files": schema.ListAttribute{
				ElementType: types.StringType,
				Description: "List of paths to shared config files. If not set, defaults to `~/.aws/config`.",
				Optional:    true,
			},
			"shared_credentials_files": schema.ListAttribute{
				ElementType: types.StringType,
				Description: "List of paths to shared credentials files. If not set, defaults to `~/.aws/credentials`.",
				Optional:    true,
			},
			"skip_medatadata_api_check": schema.BoolAttribute{
				Description:        "Skip the AWS Metadata API check. Useful for AWS API implementations that do not have a metadata API endpoint.  Setting to `true` prevents Terraform from authenticating via the Metadata API. You may need to use other authentication methods like static credentials, configuration variables, or environment variables.",
				Optional:           true,
				DeprecationMessage: `Use "skip_metadata_api_check" instead`,
			},
			"skip_metadata_api_check": schema.BoolAttribute{
				Description: "Skip the AWS Metadata API check. Useful for AWS API implementations that do not have a metadata API endpoint.  Setting to `true` prevents Terraform from authenticating via the Metadata API. You may need to use other authentication methods like static credentials, configuration variables, or environment variables.",
				Optional:    true,
			},
			"token": schema.StringAttribute{
				Description: "Session token for validating temporary credentials. Typically provided after successful identity federation or Multi-Factor Authentication (MFA) login. With MFA login, this is the session token provided afterward, not the 6 digit MFA code used to get temporary credentials.  It can also be sourced from the `AWS_SESSION_TOKEN` environment variable.",
				Optional:    true,
			},
			"user_agent": schema.ListNestedAttribute{
				NestedObject: schema.NestedAttributeObject{
					Attributes: map[string]schema.Attribute{
						"comment": schema.StringAttribute{
							Description: "User-Agent comment. At least one of `comment` or `product_name` must be set.",
							Optional:    true,
						},
						"product_name": schema.StringAttribute{
							Description: "Product name. At least one of `product_name` or `comment` must be set.",
							Required:    true,
						},
						"product_version": schema.StringAttribute{
							Description: "Product version. Optional, and should only be set when `product_name` is set.",
							Optional:    true,
						},
					},
				},
				Description: "Product details to append to User-Agent string in all AWS API calls.",
				Optional:    true,
			},
		},
	}
}

type configModel struct {
	AccessKey                 types.String                   `tfsdk:"access_key"`
	AssumeRole                *assumeRoleModel               `tfsdk:"assume_role"`
	AssumeRoleWithWebIdentity *assumeRoleWithWebIdentityData `tfsdk:"assume_role_with_web_identity"`
	Endpoints                 *endpointData                  `tfsdk:"endpoints"`
	HTTPProxy                 types.String                   `tfsdk:"http_proxy"`
	HTTPSProxy                types.String                   `tfsdk:"https_proxy"`
	Insecure                  types.Bool                     `tfsdk:"insecure"`
	MaxRetries                types.Int64                    `tfsdk:"max_retries"`
	NoProxy                   types.String                   `tfsdk:"no_proxy"`
	Profile                   types.String                   `tfsdk:"profile"`
	Region                    types.String                   `tfsdk:"region"`
	RoleARN                   cctypes.ARN                    `tfsdk:"role_arn"`
	SecretKey                 types.String                   `tfsdk:"secret_key"`
	SharedConfigFiles         types.List                     `tfsdk:"shared_config_files"`
	SharedCredentialsFiles    types.List                     `tfsdk:"shared_credentials_files"`
	SkipMedatadataApiCheck    types.Bool                     `tfsdk:"skip_medatadata_api_check"`
	SkipMetadataApiCheck      types.Bool                     `tfsdk:"skip_metadata_api_check"`
	Token                     types.String                   `tfsdk:"token"`
<<<<<<< HEAD
	AssumeRole                *assumeRoleData                `tfsdk:"assume_role"`
	AssumeRoleWithWebIdentity *assumeRoleWithWebIdentityData `tfsdk:"assume_role_with_web_identity"`
	UserAgent                 cctypes.UserAgentProducts      `tfsdk:"user_agent"`
	terraformVersion          string
}

type assumeRoleData struct {
	RoleARN           types.String     `tfsdk:"role_arn"`
=======
	UserAgent                 []userAgentProduct             `tfsdk:"user_agent"`

	terraformVersion string
}

type userAgentProduct struct {
	Comment        types.String `tfsdk:"comment"`
	ProductName    types.String `tfsdk:"product_name"`
	ProductVersion types.String `tfsdk:"product_version"`
}

type assumeRoleModel struct {
>>>>>>> bdd3e71f
	Duration          cctypes.Duration `tfsdk:"duration"`
	ExternalID        types.String     `tfsdk:"external_id"`
	Policy            jsontypes.Exact  `tfsdk:"policy"`
	PolicyARNs        types.List       `tfsdk:"policy_arns"`
	RoleARN           cctypes.ARN      `tfsdk:"role_arn"`
	SessionName       types.String     `tfsdk:"session_name"`
	Tags              types.Map        `tfsdk:"tags"`
	TransitiveTagKeys types.Set        `tfsdk:"transitive_tag_keys"`
}

func (a assumeRoleModel) Config() awsbase.AssumeRole {
	assumeRole := awsbase.AssumeRole{
		Duration:    a.Duration.ValueDuration(),
		ExternalID:  a.ExternalID.ValueString(),
		Policy:      a.Policy.ValueString(),
		RoleARN:     a.RoleARN.ValueString(),
		SessionName: a.SessionName.ValueString(),
	}
	if !a.PolicyARNs.IsNull() {
		arns := make([]string, len(a.PolicyARNs.Elements()))
		for i, v := range a.PolicyARNs.Elements() {
			arns[i] = v.(types.String).ValueString()
		}
		assumeRole.PolicyARNs = arns
	}
	if !a.Tags.IsNull() {
		tags := make(map[string]string)
		for key, value := range a.Tags.Elements() {
			tags[key] = value.(types.String).ValueString()
		}
		assumeRole.Tags = tags
	}
	if !a.TransitiveTagKeys.IsNull() {
		tagKeys := make([]string, len(a.TransitiveTagKeys.Elements()))
		for i, v := range a.TransitiveTagKeys.Elements() {
			tagKeys[i] = v.(types.String).ValueString()
		}
		assumeRole.TransitiveTagKeys = tagKeys
	}

	return assumeRole
}

type endpointData struct {
	CloudControlAPI types.String `tfsdk:"cloudcontrolapi"`
	IAM             types.String `tfsdk:"iam"`
	SSO             types.String `tfsdk:"sso"`
	STS             types.String `tfsdk:"sts"`
}

type assumeRoleWithWebIdentityData struct {
	Duration             cctypes.Duration `tfsdk:"duration"`
	Policy               jsontypes.Exact  `tfsdk:"policy"`
	PolicyARNs           types.List       `tfsdk:"policy_arns"`
	RoleARN              cctypes.ARN      `tfsdk:"role_arn"`
	SessionName          types.String     `tfsdk:"session_name"`
	WebIdentityToken     types.String     `tfsdk:"web_identity_token"`
	WebIdentityTokenFile types.String     `tfsdk:"web_identity_token_file"`
}

func (a assumeRoleWithWebIdentityData) Config() *awsbase.AssumeRoleWithWebIdentity {
	assumeRole := &awsbase.AssumeRoleWithWebIdentity{
		Duration:             a.Duration.ValueDuration(),
		Policy:               a.Policy.ValueString(),
		RoleARN:              a.RoleARN.ValueString(),
		SessionName:          a.SessionName.ValueString(),
		WebIdentityToken:     a.WebIdentityToken.ValueString(),
		WebIdentityTokenFile: a.WebIdentityTokenFile.ValueString(),
	}
	if !a.PolicyARNs.IsNull() {
		arns := make([]string, len(a.PolicyARNs.Elements()))
		for i, v := range a.PolicyARNs.Elements() {
			arns[i] = v.(types.String).ValueString()
		}
		assumeRole.PolicyARNs = arns
	}

	return assumeRole
}

func (p *ccProvider) Configure(ctx context.Context, request provider.ConfigureRequest, response *provider.ConfigureResponse) {
	var config configModel

	response.Diagnostics.Append(request.Config.Get(ctx, &config)...)
	if response.Diagnostics.HasError() {
		return
	}

	if !request.Config.Raw.IsFullyKnown() {
		response.Diagnostics.AddError("Unknown Value", "An attribute value is not yet known")
	}

	config.terraformVersion = request.TerraformVersion

	providerData, diags := newProviderData(ctx, &config)
	response.Diagnostics.Append(diags...)
	if response.Diagnostics.HasError() {
		return
	}

	p.providerData = providerData
	response.DataSourceData = providerData
	response.ResourceData = providerData
	response.ListResourceData = providerData
}

func (p *ccProvider) Resources(ctx context.Context) []func() resource.Resource {
	var diags diag.Diagnostics
	var resources = make([]func() resource.Resource, 0)

	for name, factory := range registry.ResourceFactories() {
		v, err := factory(ctx)

		if err != nil {
			diags.AddError(
				"Error getting Resource",
				fmt.Sprintf("Error getting the %s Resource, this is an error in the provider.\n%s\n", name, err),
			)

			continue
		}

		resources = append(resources, func() resource.Resource {
			return v
		})
	}

	return resources
}

func (p *ccProvider) DataSources(ctx context.Context) []func() datasource.DataSource {
	var diags diag.Diagnostics
	dataSources := make([]func() datasource.DataSource, 0)

	for name, factory := range registry.DataSourceFactories() {
		v, err := factory(ctx)

		if err != nil {
			diags.AddError(
				"Error getting Data Source",
				fmt.Sprintf("Error getting the %s Data Source, this is an error in the provider.\n%s\n", name, err),
			)

			continue
		}

		dataSources = append(dataSources, func() datasource.DataSource {
			return v
		})
	}

	return dataSources
}

<<<<<<< HEAD
func (p *AwsCloudControlApiProvider) GetMetaSchema(ctx context.Context) (tfsdk.Schema, diag.Diagnostics) {
	return tfsdk.Schema{
		Version: 1,
		Attributes: map[string]tfsdk.Attribute{
			"user_agent": {
				Attributes: tfsdk.ListNestedAttributes(
					map[string]tfsdk.Attribute{
						"product_name": {
							Type:        types.StringType,
							Description: "Product name. At least one of `product_name` or `comment` must be set.",
							Required:    true,
						},
						"product_version": {
							Type:        types.StringType,
							Description: "Product version. Optional, and should only be set when `product_name` is set.",
							Optional:    true,
						},
						"comment": {
							Type:        types.StringType,
							Description: "User-Agent comment. At least one of `comment` or `product_name` must be set.",
							Optional:    true,
						},
					},
					tfsdk.ListNestedAttributesOptions{},
				),
				Description: "Product details to append to User-Agent string in all AWS API calls.",
				Optional:    true,
			},
		},
	}, nil
}

func (p *AwsCloudControlApiProvider) CloudControlApiClient(_ context.Context) *cloudcontrol.Client {
	return p.ccClient
}
=======
func (p *ccProvider) ListResources(ctx context.Context) []func() list.ListResource {
	var diags diag.Diagnostics
	listResources := make([]func() list.ListResource, 0)
>>>>>>> bdd3e71f

	for name, factory := range registry.ListResourceFactories() {
		v, err := factory(ctx)

		if err != nil {
			diags.AddError(
				"Error getting List Resource",
				fmt.Sprintf("Error getting the %s List Resource, this is an error in the provider.\n%s\n", name, err),
			)

			continue
		}

		listResources = append(listResources, func() list.ListResource {
			return v
		})
	}

	return listResources
}

func newProviderData(ctx context.Context, c *configModel) (*providerData, diag.Diagnostics) {
	var diags diag.Diagnostics

	ctx, logger := baselogging.NewTfLogger(ctx)

	awsbaseConfig := awsbase.Config{
		AccessKey:              c.AccessKey.ValueString(),
		CallerDocumentationURL: "https://registry.terraform.io/providers/hashicorp/awscc",
		CallerName:             "Terraform AWS Cloud Control Provider",
		HTTPProxy:              flex.StringFromFramework(ctx, c.HTTPProxy),
		HTTPProxyMode:          awsbase.HTTPProxyModeLegacy,
		HTTPSProxy:             flex.StringFromFramework(ctx, c.HTTPSProxy),
		Insecure:               c.Insecure.ValueBool(),
		Logger:                 logger,
		NoProxy:                c.NoProxy.ValueString(),
		Profile:                c.Profile.ValueString(),
		Region:                 c.Region.ValueString(),
		SecretKey:              c.SecretKey.ValueString(),
		Token:                  c.Token.ValueString(),
		APNInfo: &awsbase.APNInfo{
			PartnerName: "HashiCorp",
			Products: []awsbase.UserAgentProduct{
				{Name: "Terraform", Version: c.terraformVersion, Comment: "+https://www.terraform.io"},
				{Name: "terraform-provider-awscc", Version: Version, Comment: "+https://registry.terraform.io/providers/hashicorp/awscc"},
			},
		},
	}
<<<<<<< HEAD
	config.UserAgent = pd.UserAgent.UserAgentProducts()
	if pd.MaxRetries.Null {
		config.MaxRetries = defaultMaxRetries
=======
	awsbaseConfig.UserAgent = userAgentProducts(c.UserAgent)
	if c.MaxRetries.IsNull() {
		awsbaseConfig.MaxRetries = defaultMaxRetries
>>>>>>> bdd3e71f
	} else {
		awsbaseConfig.MaxRetries = int(c.MaxRetries.ValueInt64())
	}
	if !c.SharedConfigFiles.IsNull() {
		cf := make([]string, len(c.SharedConfigFiles.Elements()))
		for i, v := range c.SharedConfigFiles.Elements() {
			cf[i] = v.(types.String).ValueString()
		}
		awsbaseConfig.SharedConfigFiles = cf
	}
	if !c.SharedCredentialsFiles.IsNull() {
		cf := make([]string, len(c.SharedCredentialsFiles.Elements()))
		for i, v := range c.SharedCredentialsFiles.Elements() {
			cf[i] = v.(types.String).ValueString()
		}
		awsbaseConfig.SharedCredentialsFiles = cf
	}
	if c.AssumeRole != nil {
		awsbaseConfig.AssumeRole = []awsbase.AssumeRole{c.AssumeRole.Config()}
	}

	if c.AssumeRoleWithWebIdentity != nil {
		awsbaseConfig.AssumeRoleWithWebIdentity = c.AssumeRoleWithWebIdentity.Config()
	}

	if c.SkipMetadataApiCheck.IsNull() {
		if c.SkipMedatadataApiCheck.IsNull() {
			awsbaseConfig.EC2MetadataServiceEnableState = imds.ClientDefaultEnableState
		} else if !c.SkipMedatadataApiCheck.ValueBool() {
			awsbaseConfig.EC2MetadataServiceEnableState = imds.ClientDisabled
		} else {
			awsbaseConfig.EC2MetadataServiceEnableState = imds.ClientEnabled
		}
	} else if !c.SkipMetadataApiCheck.ValueBool() {
		awsbaseConfig.EC2MetadataServiceEnableState = imds.ClientDisabled
	} else {
		awsbaseConfig.EC2MetadataServiceEnableState = imds.ClientEnabled
	}

	if c.Endpoints != nil && !c.Endpoints.IAM.IsNull() {
		awsbaseConfig.IamEndpoint = c.Endpoints.IAM.ValueString()
	}
	if c.Endpoints != nil && !c.Endpoints.SSO.IsNull() {
		awsbaseConfig.SsoEndpoint = c.Endpoints.SSO.ValueString()
	}
	if c.Endpoints != nil && !c.Endpoints.STS.IsNull() {
		awsbaseConfig.StsEndpoint = c.Endpoints.STS.ValueString()
	}

	_, cfg, awsDiags := awsbase.GetAwsConfig(ctx, &awsbaseConfig)

	for _, d := range awsDiags {
		switch d.Severity() {
		case basediag.SeverityWarning:
			diags = append(diags, diag.NewWarningDiagnostic(d.Summary(), d.Detail()))
		case basediag.SeverityError:
			diags = append(diags, diag.NewErrorDiagnostic(d.Summary(), d.Detail()))
		}
	}

	if diags.HasError() {
		return nil, diags
	}

	ccAPIClient := cloudcontrol.NewFromConfig(cfg, func(o *cloudcontrol.Options) {
		if c.Endpoints != nil {
			o.BaseEndpoint = flex.StringFromFramework(ctx, c.Endpoints.CloudControlAPI)
		}
	})

	accountID, partitionID, awsDiags := awsbase.GetAwsAccountIDAndPartition(ctx, cfg, &awsbaseConfig)
	for _, d := range awsDiags {
		switch d.Severity() {
		case basediag.SeverityWarning:
			diags = append(diags, diag.NewWarningDiagnostic(d.Summary(), d.Detail()))
		case basediag.SeverityError:
			diags = append(diags, diag.NewErrorDiagnostic(d.Summary(), d.Detail()))
		}
	}

	providerData := &providerData{
		accountID:   accountID,
		ccAPIClient: ccAPIClient,
		logger:      logger,
		partitionID: partitionID,
		region:      cfg.Region,
		roleARN:     c.RoleARN.ValueString(),
	}
<<<<<<< HEAD
=======

	return providerData, diags
}

func userAgentProducts(products []userAgentProduct) []awsbase.UserAgentProduct {
	results := make([]awsbase.UserAgentProduct, len(products))
	for i, p := range products {
		results[i] = awsbase.UserAgentProduct{
			Name:    p.ProductName.ValueString(),
			Version: p.ProductVersion.ValueString(),
			Comment: p.Comment.ValueString(),
		}
	}
	return results
>>>>>>> bdd3e71f
}<|MERGE_RESOLUTION|>--- conflicted
+++ resolved
@@ -19,6 +19,7 @@
 	"github.com/hashicorp/terraform-plugin-framework/diag"
 	"github.com/hashicorp/terraform-plugin-framework/list"
 	"github.com/hashicorp/terraform-plugin-framework/provider"
+	"github.com/hashicorp/terraform-plugin-framework/provider/metaschema"
 	"github.com/hashicorp/terraform-plugin-framework/provider/schema"
 	"github.com/hashicorp/terraform-plugin-framework/resource"
 	"github.com/hashicorp/terraform-plugin-framework/schema/validator"
@@ -272,6 +273,33 @@
 							Required:    true,
 						},
 						"product_version": schema.StringAttribute{
+							Description: "Product version. Optional, and should only be set when `product_name` is set.",
+							Optional:    true,
+						},
+					},
+				},
+				Description: "Product details to append to User-Agent string in all AWS API calls.",
+				Optional:    true,
+			},
+		},
+	}
+}
+
+func (p *ccProvider) MetaSchema(ctx context.Context, req provider.MetaSchemaRequest, resp *provider.MetaSchemaResponse) {
+	resp.Schema = metaschema.Schema{
+		Attributes: map[string]metaschema.Attribute{
+			"user_agent": metaschema.ListNestedAttribute{
+				NestedObject: metaschema.NestedAttributeObject{
+					Attributes: map[string]metaschema.Attribute{
+						"comment": metaschema.StringAttribute{
+							Description: "User-Agent comment. At least one of `comment` or `product_name` must be set.",
+							Optional:    true,
+						},
+						"product_name": metaschema.StringAttribute{
+							Description: "Product name. At least one of `product_name` or `comment` must be set.",
+							Required:    true,
+						},
+						"product_version": metaschema.StringAttribute{
 							Description: "Product version. Optional, and should only be set when `product_name` is set.",
 							Optional:    true,
 						},
@@ -303,29 +331,12 @@
 	SkipMedatadataApiCheck    types.Bool                     `tfsdk:"skip_medatadata_api_check"`
 	SkipMetadataApiCheck      types.Bool                     `tfsdk:"skip_metadata_api_check"`
 	Token                     types.String                   `tfsdk:"token"`
-<<<<<<< HEAD
-	AssumeRole                *assumeRoleData                `tfsdk:"assume_role"`
-	AssumeRoleWithWebIdentity *assumeRoleWithWebIdentityData `tfsdk:"assume_role_with_web_identity"`
 	UserAgent                 cctypes.UserAgentProducts      `tfsdk:"user_agent"`
-	terraformVersion          string
-}
-
-type assumeRoleData struct {
-	RoleARN           types.String     `tfsdk:"role_arn"`
-=======
-	UserAgent                 []userAgentProduct             `tfsdk:"user_agent"`
 
 	terraformVersion string
 }
 
-type userAgentProduct struct {
-	Comment        types.String `tfsdk:"comment"`
-	ProductName    types.String `tfsdk:"product_name"`
-	ProductVersion types.String `tfsdk:"product_version"`
-}
-
 type assumeRoleModel struct {
->>>>>>> bdd3e71f
 	Duration          cctypes.Duration `tfsdk:"duration"`
 	ExternalID        types.String     `tfsdk:"external_id"`
 	Policy            jsontypes.Exact  `tfsdk:"policy"`
@@ -480,47 +491,9 @@
 	return dataSources
 }
 
-<<<<<<< HEAD
-func (p *AwsCloudControlApiProvider) GetMetaSchema(ctx context.Context) (tfsdk.Schema, diag.Diagnostics) {
-	return tfsdk.Schema{
-		Version: 1,
-		Attributes: map[string]tfsdk.Attribute{
-			"user_agent": {
-				Attributes: tfsdk.ListNestedAttributes(
-					map[string]tfsdk.Attribute{
-						"product_name": {
-							Type:        types.StringType,
-							Description: "Product name. At least one of `product_name` or `comment` must be set.",
-							Required:    true,
-						},
-						"product_version": {
-							Type:        types.StringType,
-							Description: "Product version. Optional, and should only be set when `product_name` is set.",
-							Optional:    true,
-						},
-						"comment": {
-							Type:        types.StringType,
-							Description: "User-Agent comment. At least one of `comment` or `product_name` must be set.",
-							Optional:    true,
-						},
-					},
-					tfsdk.ListNestedAttributesOptions{},
-				),
-				Description: "Product details to append to User-Agent string in all AWS API calls.",
-				Optional:    true,
-			},
-		},
-	}, nil
-}
-
-func (p *AwsCloudControlApiProvider) CloudControlApiClient(_ context.Context) *cloudcontrol.Client {
-	return p.ccClient
-}
-=======
 func (p *ccProvider) ListResources(ctx context.Context) []func() list.ListResource {
 	var diags diag.Diagnostics
 	listResources := make([]func() list.ListResource, 0)
->>>>>>> bdd3e71f
 
 	for name, factory := range registry.ListResourceFactories() {
 		v, err := factory(ctx)
@@ -569,15 +542,10 @@
 			},
 		},
 	}
-<<<<<<< HEAD
-	config.UserAgent = pd.UserAgent.UserAgentProducts()
-	if pd.MaxRetries.Null {
-		config.MaxRetries = defaultMaxRetries
-=======
-	awsbaseConfig.UserAgent = userAgentProducts(c.UserAgent)
+
+	awsbaseConfig.UserAgent = c.UserAgent.UserAgentProducts()
 	if c.MaxRetries.IsNull() {
 		awsbaseConfig.MaxRetries = defaultMaxRetries
->>>>>>> bdd3e71f
 	} else {
 		awsbaseConfig.MaxRetries = int(c.MaxRetries.ValueInt64())
 	}
@@ -666,21 +634,6 @@
 		region:      cfg.Region,
 		roleARN:     c.RoleARN.ValueString(),
 	}
-<<<<<<< HEAD
-=======
 
 	return providerData, diags
-}
-
-func userAgentProducts(products []userAgentProduct) []awsbase.UserAgentProduct {
-	results := make([]awsbase.UserAgentProduct, len(products))
-	for i, p := range products {
-		results[i] = awsbase.UserAgentProduct{
-			Name:    p.ProductName.ValueString(),
-			Version: p.ProductVersion.ValueString(),
-			Comment: p.Comment.ValueString(),
-		}
-	}
-	return results
->>>>>>> bdd3e71f
 }