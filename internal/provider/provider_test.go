--- conflicted
+++ resolved
@@ -7,50 +7,4 @@
 	"testing"
 )
 
-<<<<<<< HEAD
-func TestProvider(t *testing.T) {}
-=======
-func TestProvider(t *testing.T) {}
-
-func TestUserAgentProducts(t *testing.T) {
-	t.Parallel()
-
-	simpleProduct := awsbase.UserAgentProduct{Name: "simple", Version: "t", Comment: "t"}
-	simpleAddProduct := userAgentProduct{ProductName: types.StringValue(simpleProduct.Name), ProductVersion: types.StringValue(simpleProduct.Version), Comment: types.StringValue(simpleProduct.Comment)}
-	minimalProduct := awsbase.UserAgentProduct{Name: "minimal"}
-	minimalAddProduct := userAgentProduct{ProductName: types.StringValue(minimalProduct.Name)}
-
-	testcases := map[string]struct {
-		addProducts []userAgentProduct
-		expected    []awsbase.UserAgentProduct
-	}{
-		"none_added": {
-			addProducts: []userAgentProduct{},
-			expected:    []awsbase.UserAgentProduct{},
-		},
-		"simple_added": {
-			addProducts: []userAgentProduct{simpleAddProduct},
-			expected:    []awsbase.UserAgentProduct{simpleProduct},
-		},
-		"minimal_added": {
-			addProducts: []userAgentProduct{minimalAddProduct},
-			expected:    []awsbase.UserAgentProduct{minimalProduct},
-		},
-		"both_added": {
-			addProducts: []userAgentProduct{simpleAddProduct, minimalAddProduct},
-			expected:    []awsbase.UserAgentProduct{simpleProduct, minimalProduct},
-		},
-	}
-
-	for name, testcase := range testcases {
-		name, testcase := name, testcase
-
-		t.Run(name, func(t *testing.T) {
-			actual := userAgentProducts(testcase.addProducts)
-			if !cmp.Equal(testcase.expected, actual) {
-				t.Errorf("expected %q, got %q", testcase.expected, actual)
-			}
-		})
-	}
-}
->>>>>>> bdd3e71f
+func TestProvider(t *testing.T) {}